<!-- // File: /src/index.html -->

<!DOCTYPE html>
<html lang="en">
  <head>
    <meta charset="UTF-8" />
    <meta
      name="viewport"
      content="width=device-width, initial-scale=1.0, user-scalable=no"
    />
    <title>Low-Poly Wilderness Quest (TS)</title>
    <link rel="stylesheet" href="style.css" />
    <link
      rel="icon"
      href="data:image/svg+xml,<svg xmlns=%22http://www.w3.org/2000/svg%22 viewBox=%220 0 100 100%22><text y=%22.9em%22 font-size=%2290%22>🌲</text></svg>"
    />
  </head>
  <body>
    <div id="game-container">
      <div id="intent-container"></div>
    </div>

    <div id="ui-container">
      <div id="hud">
        <div class="stat-bars">
          <div class="bar-container">
            <div id="health-bar" class="bar"></div>
            <span class="bar-label">Health</span>
          </div>
          <div class="bar-container">
            <div id="stamina-bar" class="bar"></div>
            <span class="bar-label">Stamina</span>
          </div>
          <div id="fps-display">FPS: 0</div>
        </div>
        <div id="interaction-prompt" style="display: none"></div>
      </div>

      <div id="minimap-container">
        <canvas id="minimap-canvas" width="150" height="150"></canvas>
      </div>

      <div id="inventory-display" class="ui-panel hidden">
        <h2>Inventory (I)</h2>
        <div id="inventory-slots"></div>
      </div>

      <div id="journal-display" class="ui-panel hidden">
        <h2>Journal (J)</h2>
        <div class="journal-section">
          <h3>Quest Log</h3>
          <ul id="quest-log"></ul>
        </div>
        <div class="journal-section">
          <h3>Event Log</h3>
          <ul id="event-log"></ul>
        </div>
      </div>

      <!-- Chat Interface -->
      <div id="chat-container" class="hidden">
        <input type="text" id="chat-input" placeholder="Type your message..." />
<<<<<<< HEAD
        <button id="chat-send">Send</button>
=======
        <!-- <button id="chat-send">Send</button> -->
>>>>>>> 414f88c1
        <!-- Added Close Button -->
      </div>

      <!-- Touch Controls -->
      <div id="touch-controls" class="touch-controls-container">
        <div id="touch-controls-left">
          <div id="touch-joystick-thumb"></div>
        </div>
        <div id="touch-controls-right"></div>
        <div id="touch-buttons">
          <button id="touch-button-jump" class="touch-button">Space</button>
          <button id="touch-button-interact" class="touch-button">E</button>
          <button id="touch-button-attack" class="touch-button">F</button>
          <!-- Sprint might be integrated into joystick -->
        </div>
      </div>

      <!-- Welcome Banner -->
      <div id="welcome-banner" class="hidden"></div>
    </div>

    <script type="module" src="/src/main.ts"></script>
  </body>
</html><|MERGE_RESOLUTION|>--- conflicted
+++ resolved
@@ -60,11 +60,8 @@
       <!-- Chat Interface -->
       <div id="chat-container" class="hidden">
         <input type="text" id="chat-input" placeholder="Type your message..." />
-<<<<<<< HEAD
+
         <button id="chat-send">Send</button>
-=======
-        <!-- <button id="chat-send">Send</button> -->
->>>>>>> 414f88c1
         <!-- Added Close Button -->
       </div>
 

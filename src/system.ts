--- conflicted
+++ resolved
@@ -46,10 +46,8 @@
   // Chat UI elements
   chatContainer: HTMLElement | null;
   chatInput: HTMLInputElement | null;
-<<<<<<< HEAD
+
   chatSendButton: HTMLButtonElement | null;
-=======
->>>>>>> 414f88c1
   isChatOpen: boolean = false;
   chatTarget: Character | null = null;
 
@@ -86,12 +84,10 @@
     // Initialize chat UI elements
     this.chatContainer = document.getElementById("chat-container");
     this.chatInput = document.getElementById("chat-input") as HTMLInputElement;
-<<<<<<< HEAD
+
     this.chatSendButton = document.getElementById(
       "chat-send"
     ) as HTMLButtonElement;
-=======
->>>>>>> 414f88c1
   }
 
   update(deltaTime: number): void {
@@ -637,12 +633,10 @@
     }
 
     // Add event listeners using bound handlers
-<<<<<<< HEAD
+
     if (this.chatSendButton) {
       this.chatSendButton.addEventListener("click", this.boundSendMessage);
     }
-=======
->>>>>>> 414f88c1
     this.chatInput.addEventListener("keydown", this.boundHandleChatKeyDown);
   }
 

--- conflicted
+++ resolved
@@ -1,4 +1,3 @@
-/* File: /src/ai/npcAI.ts */
 import { Vector3, Object3D } from "three";
 import { Entity } from "../entities/entitiy";
 import { Character } from "../entities/character";
@@ -20,7 +19,7 @@
   destination: Vector3 | null = null;
   actionTimer: number = 5;
   interactionDistance: number = 3; // Distance for chat
-  attackDistance: number = 2.5; // Distance for attacking entities/resources
+  attackDistance: number = 2; // Distance for attacking entities/resources
   searchRadius: number;
   roamRadius: number;
   target: Entity | Object3D | null = null; // Target can be Entity or resource Object3D
@@ -389,11 +388,6 @@
       foundTarget =
         this.character.game?.entities.find((e) => e.id === target_id) ?? null;
 
-<<<<<<< HEAD
-=======
-      if (foundTarget) console.log(`found target ${foundTarget.id}`);
-      // If not found in entities, check scene children (for resources)
->>>>>>> 83ec7d9c
       if (!foundTarget) {
         foundTarget =
           this.character.scene?.children.find(
@@ -415,18 +409,12 @@
           // Handle resources and animals with targetType
           let targetType: string | null = null;
           if (foundTarget instanceof Animal) {
-<<<<<<< HEAD
             targetType = foundTarget.animalType;
           } else if (
             foundTarget instanceof Object3D &&
             foundTarget.userData.resource
           ) {
             targetType = foundTarget.userData.resource;
-=======
-            targetType = foundTarget.animalType; // e.g., "Wolf"
-          } else if (foundTarget instanceof Character) {
-            targetType = null; // just attack the specific target
->>>>>>> 83ec7d9c
           }
 
           if (targetType) {
@@ -459,7 +447,6 @@
         this.targetAction = "chat";
         this.message = message || "...";
         this.aiState = "movingToTarget";
-        console.log(`found chat target ${targetEntity.id}`);
       } else {
         this.handleTargetLostOrDepleted();
       }
